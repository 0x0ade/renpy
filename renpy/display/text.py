# Copyright 2004-2011 Tom Rothamel <pytom@bishoujo.us>
#
# Permission is hereby granted, free of charge, to any person
# obtaining a copy of this software and associated documentation files
# (the "Software"), to deal in the Software without restriction,
# including without limitation the rights to use, copy, modify, merge,
# publish, distribute, sublicense, and/or sell copies of the Software,
# and to permit persons to whom the Software is furnished to do so,
# subject to the following conditions:
#
# The above copyright notice and this permission notice shall be
# included in all copies or substantial portions of the Software.
#
# THE SOFTWARE IS PROVIDED "AS IS", WITHOUT WARRANTY OF ANY KIND,
# EXPRESS OR IMPLIED, INCLUDING BUT NOT LIMITED TO THE WARRANTIES OF
# MERCHANTABILITY, FITNESS FOR A PARTICULAR PURPOSE AND
# NONINFRINGEMENT. IN NO EVENT SHALL THE AUTHORS OR COPYRIGHT HOLDERS BE
# LIABLE FOR ANY CLAIM, DAMAGES OR OTHER LIABILITY, WHETHER IN AN ACTION
# OF CONTRACT, TORT OR OTHERWISE, ARISING FROM, OUT OF OR IN CONNECTION
# WITH THE SOFTWARE OR THE USE OR OTHER DEALINGS IN THE SOFTWARE.

import re
import renpy.display
import sys
import time

try:
    from _renpybidi import log2vis, WRTL, RTL, ON
except:
    pass
    
get_font = renpy.display.font.get_font
ImageFont = renpy.display.font.ImageFont

# A list of text tags, mapping from the text tag prefix to if it
# requires a closing tag.
text_tags = dict(
    image=False,
    p=False,
    w=False,
    fast=False,
    b=True,
    i=True,
    u=True,
    a=True,
    plain=True,
    font=True,
    color=True,
    size=True,
    nw=False,
    s=True,
    st=True,
    )

text_tags[""] = True


def color(s):
    """
    This function converts a hexcode into a color/alpha tuple. Leading
    # marks are ignored. Colors can be rgb or rgba, with each element having
    either one or two digits. (So the strings can be 3, 4, 6, or 8 digits long,
    not including the optional #.) A missing alpha is interpreted as 255,
    fully opaque.

    For example, color('#123a') returns (17, 34, 51, 170), while
    color('c0c0c0') returns (192, 192, 192, 255).
    """

    if s[0] == '#':
        s = s[1:]

    if len(s) == 6:
        r = int(s[0]+s[1], 16)
        g = int(s[2]+s[3], 16)
        b = int(s[4]+s[5], 16)
        a = 255
    elif len(s) == 8:
        r = int(s[0]+s[1], 16)
        g = int(s[2]+s[3], 16)
        b = int(s[4]+s[5], 16)
        a = int(s[6]+s[7], 16)
    elif len(s) == 3:
        r = int(s[0], 16) * 0x11
        g = int(s[1], 16) * 0x11
        b = int(s[2], 16) * 0x11
        a = 255
    elif len(s) == 4:
        r = int(s[0], 16) * 0x11
        g = int(s[1], 16) * 0x11
        b = int(s[2], 16) * 0x11
        a = int(s[3], 16) * 0x11
    else:
        raise Exception("Argument to color() must be 3, 4, 6, or 8 hex digits long.")

    return (r, g, b, a)


class TextStyle(object):
    """
    This is used to represent the style of text that will be displayed
    on the screen.
    """

    def __init__(self, source=None):
        if source is not None:
            vars(self).update(vars(source))
        else:
            self.font = ""
            self.size = 0
            self.bold = False
            self.italic = False
            self.underline = False
            self.strikethrough = False
            self.color = None
            self.black_color = None
            self.hyperlink = None

            # The cached font.
        self.f = None
            
        # Width cache.
        self.wcache = { }

        # Surface cache.
        self.scache = { }
        
    def update(self):
        self.f = get_font(self.font, self.size, self.bold, self.italic, self.underline, 0)

    def get_font(self):
        return self.f

    def get_ascent(self):
        return self.f.get_ascent()

    def get_width(self, text):

        rv = self.wcache.get(text, None)
        if rv is None:
            rv = self.f.size(text)[0]
            self.wcache[rv] = text
        return rv

    def sizes(self, text):
        height = max(self.f.get_ascent() - self.f.get_descent(), self.f.get_height())
        return self.get_width(text), height

    def render(self, text, antialias, color, black_color, use_colors, time, at, expand, use_cache):

        if not text:
            height = max(self.f.get_ascent() - self.f.get_descent(), self.f.get_height())
            return None, (0, height)
        
        if use_colors:
            color = self.color or color
            black_color = self.black_color or black_color

        key = (text, antialias, color, black_color, expand)
        
        if use_cache and key in self.scache:
            return self.scache[key]
            
        if expand:
            font = get_font(self.font, self.size, self.bold, self.italic, self.underline, expand)
        else:
            font = self.f
            
        if isinstance(font, ImageFont):
            rv = font.render(text, antialias, color, black_color)

            if self.strikethrough:
                sw, sh = rv.get_size()
                soh = max(sh / 10, 1) 
                rv.subsurface((0, sh / 2, sw, soh)).fill(color) 
            
        else:
            r, g, b, a = color
            color = (r, g, b, 255)

            surf = font.render(text, antialias, color)
            rv = renpy.display.pgrender.copy_surface(surf)

            if self.strikethrough:
                sw, sh = surf.get_size()
                soh = max(sh / 10, 1) 
                rv.subsurface((0, sh / 2, sw, soh)).fill(color) 

            if a != 255:
                renpy.display.module.linmap(rv, rv, 256, 256, 256, a + 1)

        renpy.display.render.mutated_surface(rv)
        
        if use_cache and not renpy.game.less_memory:
            self.scache[key] = (rv, rv.get_size())
        
        return rv, rv.get_size()

    def length(self, text):
        return len(text)

    
class WidgetStyle(object):
    """
    Represents the style of a widget.
    """

    def __init__(self, ts, widget, width, time):

        self.height = ts.sizes(" ")[1]
        self.ascent = ts.get_ascent()

        # The widget we will render.
        self.widget = widget
        self.owidth = width

        surf = renpy.display.render.render(widget, width, self.height, time, time)
        self.width, _ = surf.get_size()

        self.hyperlink = None
        
    def update(self):
        pass

    def get_ascent(self):
        return self.ascent

    def get_width(self, widget):
        return self.width

    def sizes(self, widget):
        return self.width, self.height

    def render(self, widget, antialias, color, black_color, foreground, st, at, expand, use_cache):

        # If in the foreground
        if foreground:
            return renpy.display.render.render(widget, self.owidth, self.height, st, at), (self.width, self.height)
        else:
            return None, (self.width, self.height)
        
    def length(self, text):
        return 1

class SpacerStyle(object):

    def update(self):
        pass
    
    # The actual size is computed at render time.
    def sizes(self, ignored):
        return (0, 0)

    def get_ascent(self):
        return 0

    def get_width(self, text):
        return 0

    def length(self, text):
        return 0
    
# The line breaking algorithm for western languages.    
western_text_regexp = re.compile(ur"""(?x)
      (?P<space>[ \u200b])
    | \{(?P<tag>[^{}]+)\}
    | (?P<untag>\{\{)
    | (?P<newline>\n)
    | (?P<word>[^ \n\{]+)
    """)

# These are characters for which line breaking is forbidden before them.
# In our algorithm, they try to cling to the back of a word.
ea_not_before = ur'\!\"\%\)\,\-\.\:\;\?\]\u2010\u2019\u201d\u2030\u2032\u2033' + \
    ur'\u2103\u2212\u3001\u3002\u3005\u3009\u300b\u300d\u300f\u3011' + \
    ur'\u3015\u3017\u3041\u3043\u3045\u3047\u3049\u3063\u3083\u3085' + \
    ur'\u3087\u308e\u309b\u309c\u309d\u309e\u30a1\u30a3\u30a5\u30a7' + \
    ur'\u30a9\u30c3\u30e3\u30e5\u30e7\u30ee\u30f5\u30f6\u30fc\u30fd' + \
    ur'\u30fe\uff01\uff02\uff05\uff09\uff09\uff0c\uff0d\uff0e\uff1a' + \
    ur'\uff1b\uff1f\uff3d\uff5d\uff5d\uff61\uff63\uff9e\uff9f'

# These are characters for which line breaking is forbidden after them.
# In our algorithm, they try to cling to the front of a word.
ea_not_after = ur'\"\#\$\(\@\[\u00a2\u00a3\u00a5\u00a7\u2018\u201c\u266f' + \
    ur'\u3008\u300a\u300c\u300e\u3010\u3012\u3014\u3016\uff03\uff04' + \
    ur'\uff08\uff08\uff20\uff3b\uff5b\uff5b\uff62\uffe0\uffe1\uffe5'

# These are ranges of characters that are treated as western. (And hence are always grouped
# together as a word.
ea_western = ur'\'\w\u0021-\u007a\u007c\u007e\u024f\uff10-\uff19\uff20-\uff2a\uff41-\uff5a'

eastasian_text_regexp = ur"""(?x)
  (?P<space>[ \t\u200b])
| \{(?P<tag>[^{}]+)\}
| (?P<untag>\{\{)
| (?P<newline>\n)
| (?P<word>([%(ea_not_after)s]*""" % globals() + \
    ur'([^ \n\{\u200b%(ea_not_before)s%(ea_not_after)s%(ea_western)s]|[%(ea_western)s]+)' % globals() + \
    ur'[%(ea_not_before)s]*)|[%(ea_not_after)s]|[%(ea_not_before)s])'% globals()

eastasian_text_regexp = re.compile(eastasian_text_regexp)

def text_tokenizer(s, style):
    """
    This functions is used to tokenize text. It's called when laying
    out a Text widget, and is given the string that is the text of the
    widget, and the style associated with the widget.

    It's expected to yield some number of pairs. In each pair, the
    first element is the kind of token found, and the second element
    is the text corresponding to that token. The following token
    types are defined:

    "newline" -- A newline, which when encountered starts a new line.

    "word" -- A word of text. A line will never be broken inside of
    a word.

    "space" -- A space. Spaces are always placed on the current line,
    and will never be placed as the start of a line.
    
    "tag" -- A text tag. If encountered, the second element should be
    the name of the tag, without any enclosing braces.
    """

    if style is None or style.language == "western":
        regexp = western_text_regexp
    elif style.language == "eastasian":
        regexp = eastasian_text_regexp
    else:
        raise Exception("Language %r is unknown." % style.language)

    for m in regexp.finditer(s):

        if m.group('space'):
            yield 'space', m.group('space')
        elif m.group('word'):
            yield 'word', m.group('word')
        elif m.group('tag'):
            yield 'tag', m.group('tag')
        elif m.group('untag'):
            yield 'word', '{'
        elif m.group('newline'):
            yield 'newline', m.group('newline')

                
def input_tokenizer(l, style, pauses=None):
    """
    This tokenizes the input into a list of lists of tokens, where
    each token is a pair giving the type of token and the text of the
    token.
    """

    if isinstance(l, basestring):
        l = [ l ]

    rv = [ ]
    
    for s in l:

        if isinstance(s, basestring):
            sl = renpy.config.text_tokenizer(s, style)
            rv.append(sl)

        elif isinstance(s, renpy.display.core.Displayable):
            rv.append([ ("widget", s) ])
        
        else:
            raise Exception("Couldn't figure out how to tokenize " + repr(s))

    return rv


def layout_width(triples, justify=False):
    """
    Returns the width of the given list of triples. 
    """

    rv = 0

    curts = None
    cur = ""

    rtl = renpy.config.rtl
    
    for type, ts, i in triples:
        if ts is not curts:
            if cur:

                if rtl:
                    cur, dir = log2vis(cur, ON)

                rv += curts.get_width(cur)
                
            curts = ts
            cur = i

        elif justify and type == "space":
            cur += i

            if rtl:
                cur, dir = log2vis(cur, ON)

            rv += curts.get_width(cur)
            cur = ""

        else:
            cur += i

    if curts:
        if rtl:
            cur, dir = log2vis(cur, ON)

        rv += curts.get_width(cur)

    return rv
    

def greedy_text_layout(triples, width, style):
    """
    Breaks the text up into rows. 

    @param triples: The text to be laid out. This is a list of
    (type, text/widgetstyle, data) triples.

    @param width: The width we want to layout to.

    @param style: The style of the text widget.
    """

    
    lines = [ ]
    line = [ ]
    
    # Is this the last line in a paragraph?
    lines_last = [ ]    

    target = width - style.first_indent

    justify = style.justify
    
    after_newline = True
    
    for triple in triples:

        type, _ts, _i = triple

        if type == "newline":
            lines.append(line)
            lines_last.append(True) 
            line = [ ]
            target = width - style.rest_indent

            after_newline = True
            
            continue

        if type == "space":
            if not line and not after_newline:
                continue
            line.append(triple)
            continue

        else:

            after_newline = False
            
            if layout_width(line + [ triple ], justify) > target:

                lines.append(line)
                lines_last.append(False)
                line = [ triple ]
                target = width - style.rest_indent
            else:
                line.append(triple)

    lines.append(line)
    lines_last.append(True)
    
    # Remove trailing whitespace, except on the last line, where it
    # might be intentional.
    for l in lines[:-1]:
        if l and l[-1][0] == "space":
            l.pop()

    return lines, lines_last


def subtitle_text_layout_core(triples, width, style, soft, n, justify):

    lines = [ ]
    line = [ ]
    
    target = width

    total = soft * n
    linesoft = total / n

    for triple in triples:

        type, _ts, _i = triple

        if type == "space":
            if not line:
                continue
            line.append(triple)
            continue

        else:

            lw = layout_width(line + [ triple ], justify)

            if lw > target or type == "newline":

                n -= 1
                if n > 0:

                    if line and line[-1][0] == "space":
                        line.pop()

                    total -= layout_width(line, justify)
                    linesoft = total / n
                else:
                    linesoft = soft

                lines.append(line)
                target = width

                if type == "newline":
                    line = [ ]
                else:
                    line = [ triple ]

            else:
                line.append(triple)

                if lw > linesoft:

                    n -= 1
                    if n > 0:
                        total -= lw
                        linesoft = total / n
                    else:
                        linesoft = soft

                    lines.append(line)
                    line = [ ]
                    target = width

    lines.append(line)

    # Remove trailing whitespace.
    for l in lines:
        if l and l[-1][0] == "space":
            l.pop()

        if l and l[0][0] == "space":
            l.pop(0)


    return lines


def subtitle_text_layout(triples, width, style):

    justify = style.justify
    
    softwidth = style.subtitle_width
    if isinstance(softwidth, float):
        softwidth = int(softwidth * width)

    # Split things up into paragraphs.
    pars = [ [ ] ]

    for tup in triples:
        if tup[0] == "newline":
            pars.append([])
            continue

        pars[-1].append(tup)


    # Deal with each paragraph separately.
    lines = [ ]
    lines_last = [ ]
        
    for triples in pars:
        x = 0
        newtriples = []
        while x<len(triples):
            triplewidth = layout_width([triples[x],],justify)
            if triplewidth<=width or triples[x][0]!='word':
                newtriples.append(triples[x])
            else:
                for char in triples[x][2]:
                    newtriples.append(('word',triples[x][1],char))
            x+=1
        triples = newtriples

        sumwidths = layout_width(triples, justify)

        i = 1
        while sumwidths / i > min(width, softwidth):
            i += 1

        while True:
            rv = subtitle_text_layout_core(triples, width, style, sumwidths / i, i, justify)
            if len(rv) == i:
                break
            i += 1
            
        lines.extend(rv)
        for i in range(len(lines) - 1):
            lines_last.append(False)
        lines_last.append(True)
                
    return lines, lines_last

def text_layout(triples, width, style):

    if style.layout == "subtitle":
        return subtitle_text_layout(triples, width, style)
    else:
        return greedy_text_layout(triples, width, style)

# Bumping this number will cause Ren'Py to re-layout the text.
layout_generation = 0

class Text(renpy.display.core.Displayable):
    """
    A displayable that can format and display text on the screen.
    """

    # This can keep around a reference to a Font, which prevents
    # us from saving.
    nosave = [ 'laidout' ]
    
    __version__ = 3

    reported_overflow = False

    def after_upgrade(self, version):
        if version < 1:
            self.activated = None

        if version < 2:
            self.slow_done_time = None

        if version < 3:
            self.ctc = None
            self.slow_start = 0
            self.slow_end = None
            
    def after_setstate(self):
        self.laidout = None
        self.needs_update = True
        self.slow_done_time = None

    def __init__(self, text, slow=None, slow_done=None,
                 slow_start=0, pause=None, tokenized=False,
                 style='default', replaces=None, **properties):
        """
        @param text: The text that will be displayed on the screen.

        @param slow: If True, the text will be slowly typed onto the screen.

        @param style: A style that will be applied to the text.

        @param properties: Additional properties that are applied to the text.

        @param pause: If not None, then we display up to the pauseth pause (0-numbered.)

        @param slow_done: A callback that occurs when slow text is done.

        @param slow_offset: The offset into the text to start the slow text.

        @param tokenized: True if the text is already tokenized.

        """
        
        super(Text, self).__init__(style=style, **properties)

        self.text = text        
        self.tokenized = tokenized

        if slow or slow is None:
            self.slow = True
        else:
            self.slow = False

        self.slow_param = slow
        self.slow_done = slow_done
        self.slow_start = slow_start
        self.slow_end = None

        # The time when slow_done was called.
        self.slow_done_time = None

        self.laidout = None
        self.child_pos = [ ]

        self.tokens = None

        # The width we've been laid out for.
        self.width = -1

        # The displayable that was added to us to support nestled ctc.
        self.ctc = None

        if isinstance(replaces, Text):
                
            self.slow = replaces.slow
            self.slow_param = replaces.slow_param
            self.slow_start = replaces.slow_start
            self.slow_end = replaces.slow_end
            self.slow_done = replaces.slow_done
            self.slow_done_time = replaces.slow_done_time
            self.ctc = replaces.ctc
                        
        self.needs_update = True

    def per_interact(self):
        self.update()
        
    def set_ctc(self, ctc):
        """
        Sets the nestled CTC indicator of this text.
        """

        self.ctc = ctc
        self.needs_update = True
        renpy.display.render.redraw(self, 0)
                
    def set_text(self, new_text):
        """
        Changes the text display by this object to new_text.
        """

        self.text = new_text
        self.needs_update = True
        renpy.display.render.redraw(self, 0)
        
    def set_style(self, style):
        """
        Changes the style assocated with this object.
        """

        self.style = style
        self.laidout = None
        self.child_pos = [ ]
        
    def update(self):
        """
        This is called to break this displayable up into tokens.
        """        

        if not self.needs_update:
            return True

        # Annoyingly, we can't tokenize until styles get built.
        if not renpy.style.styles_built:
            return

        self.needs_update = False
        
        self.laidout = None
        self.child_pos = [ ]        

        if self.tokenized:
            self.tokens = self.text

        else:            
            text = self.text

            if self.slow_end is not None:
                text = text[:self.slow_end]

            if not text:
                text = " "

            # Exists and is not 0.
            if self.slow_start:
                text = text[:self.slow_start] + "{_start}" + text[self.slow_start:]

            self.tokens = input_tokenizer(text, self.style)

        # Add the CTC indicator.
        if self.ctc is not None:
            self.tokens.append([ ("widget", self.ctc) ])

        # Postprocess the tokens list to create widgets, as necessary.

        self.children = [ ] # W0201
        newtokens = [ ]
        
        for tl in self.tokens:
            ntl = [ ]

            for kind, i in tl:
                
                if kind == "tag":
                    if i.startswith("image="):
                        name = i[6:]

                        kind = "widget"
                        i = renpy.easy.displayable(name)

                if kind == "widget":
                    self.children.append(i)

                ntl.append((kind, i))

            newtokens.append(ntl)

        self.tokens = newtokens


    def event(self, ev, x, y, st):
        """
        Space, Enter, or Click ends slow, if it's enabled.
        """
        
        if self.slow and self.style.slow_abortable and renpy.display.behavior.map_event(ev, "dismiss"):
            self.call_slow_done(st)
            raise renpy.display.core.IgnoreEvent()
        
        for child, xo, yo in self.child_pos:
            rv = child.event(ev, x - xo, y - yo, st)
            if rv is not None:
                return rv

        if (self.is_focused() and
            renpy.display.behavior.map_event(ev, "button_select")):

            clicked = self.style.hyperlink_functions[1]

            if clicked is not None: 

                self.activated = True
                self.laidout = None
                renpy.display.render.redraw(self, 0)
    
                rv = self.style.hyperlink_functions[1](self.laidout_hyperlinks[renpy.display.focus.argument])
    
                self.activated = False
                self.laidout = None
                renpy.display.render.redraw(self, 0)
                
                return rv
                        
    def visit(self):
        self.update()
        return self.children
    
    def layout(self, width, time):
        """
        This lays out the text of this widget. It sets self.laidout,
        self.laidout_lineheights, self.laidout_width, and
        self.laidout_height.
        """

        self.update()
        
        if self.laidout and self.width == width and self.layout_generation == layout_generation:
            return

        self.layout_generation = layout_generation

        # Set this, so caching works.
        self.width = width

        # We are building this list of triples, which will be passed
        # to text_layout.
        triples = [ ]

        # text style list - a stack of text styles.
        tsl = [ TextStyle() ]

        # The default style. (Duplicated in {a}, {st})
        tsl[-1].font = self.style.font
        tsl[-1].size = self.style.size
        tsl[-1].bold = self.style.bold
        tsl[-1].italic = self.style.italic
        tsl[-1].underline = self.style.underline
        tsl[-1].strikethrough = self.style.strikethrough
        tsl[-1].color = None
        tsl[-1].black_color = None
        tsl[-1].hyperlink = None
        tsl[-1].update()

        self.laidout_hyperlinks = [ ] # W0201
        
        tokens = [ ]
        for l in self.tokens:
            tokens.extend(l)

        ti = iter(tokens)

        for kind, i in ti:

            # Newline.
            if kind == "newline":
                triples.append(("newline", tsl[-1], ""))                
                continue

            elif kind == "tag":

                # Are we closing a tag?
                if i.startswith("/"):

                    tsl.pop()

                    if not tsl:
                        raise Exception("Closing tag %s does not match an open tag." % i)

                    continue

                if i == "w" or i.startswith("w="):
                    # Automatically closes.
                    continue

                elif i == "p" or i.startswith("p="):
                    # Automatically closes.
                    triples.append(("newline", tsl[-1], "\n"))
                    continue
                    
                elif i == "nw":
                    # Automatically closes.
                    continue
                    
                elif i.startswith("w="):
                    # Automatically closes.
                    continue
                    
                elif i == "fast":
                    # Automatically closes.
                    continue

                elif i == "_start":
                    # Automatically closes.
                    triples.append(("start", tsl[-1], ""))
                    continue

                elif i.startswith("a="):
                    # TODO: check to see if we need to be focused.

                    target = i[2:]

                    hyperlink_styler = self.style.hyperlink_functions[0]
                        
                    if hyperlink_styler:                                        
                        hls = hyperlink_styler(target)
                    else:
                        hls = self.style

                    old_prefix = hls.prefix

                    link = len(self.laidout_hyperlinks)

                    if renpy.display.focus.argument == link:

                        if self.activated:
                            hls.set_prefix("activate_")
                        else:
                            hls.set_prefix("hover_")
                    else:
                        hls.set_prefix("idle_")
                    
                    tsl.append(TextStyle())
                    tsl[-1].font = hls.font
                    tsl[-1].size = hls.size
                    tsl[-1].bold = hls.bold
                    tsl[-1].italic = hls.italic
                    tsl[-1].underline = hls.underline
                    tsl[-1].strikethrough = hls.strikethrough
                    tsl[-1].color = hls.color
                    tsl[-1].black_color = hls.black_color
                    tsl[-1].hyperlink = link
                    tsl[-1].update()

                    self.laidout_hyperlinks.append(target)
                    
                    hls.set_prefix(old_prefix)

                    continue
                    
                # Otherwise, we're opening a new tag.
                tsl.append(TextStyle(tsl[-1]))

                if i == "b":
                    tsl[-1].bold = True
                    tsl[-1].update()

                elif i == "i":
                    tsl[-1].italic = True
                    tsl[-1].update()

                elif i == "u":
                    tsl[-1].underline = True
                    tsl[-1].update()

                elif i == "s":
                    tsl[-1].strikethrough = True
                    tsl[-1].update()

                elif i == "plain":
                    tsl[-1].bold = False
                    tsl[-1].italic = False
                    tsl[-1].underline = False
                    tsl[-1].update()

                elif i[0] == "=":
                    style = getattr(renpy.store.style, i[1:])

                    tsl[-1].font = style.font
                    tsl[-1].size = style.size
                    tsl[-1].bold = style.bold
                    tsl[-1].italic = style.italic
                    tsl[-1].underline = style.underline
                    tsl[-1].strikethrough = style.strikethrough
                    tsl[-1].color = style.color
                    tsl[-1].black_color = style.black_color
                    tsl[-1].update()

                elif i.startswith("font="):

                    tsl[-1].font = i[5:]
                    tsl[-1].update()

                elif i.startswith("size="):

                    m = re.match(r'size=(\+|-|)(\d+)', i)

                    if not m:
                        raise Exception('Size tag %s could not be parsed.' % i)

                    if m.group(1) == '+':
                        tsl[-1].size += int(m.group(2))
                    elif m.group(1) == '-':
                        tsl[-1].size -= int(m.group(2))
                    else:
                        tsl[-1].size = int(m.group(2))                    
                    tsl[-1].update()

                elif i.startswith("color="):

                    tsl[-1].color = color(i[6:])
                    tsl[-1].update()
                    
                else:
                    raise Exception("Text tag %s was not recognized. Case and spacing matter here." % i)

                # Since the kind can change.
                if kind == "tag":
                    continue

            elif kind == "space":
                # Spaces always get appended to the end of a line. So they
                # will never show up at the start of a line, unless they're
                # after a newline or at the start of a string.

                triples.append(("space", tsl[-1], i))
                
                continue

            elif kind == "word":
                triples.append(("word", tsl[-1], i))

            elif kind == "widget":
                pass
            
            else:
                raise Exception("Unknown text token kind %s." % kind)

            if kind == "widget":
                wstyle = WidgetStyle(tsl[-1], i, width, time)
                triples.append(("word", wstyle, i))
                            
        # We're done matching tags.

        if len(tsl) != 1:
            Exception("A tag was left open at the end of the text.")


        # Give text_layout a list of triples, get back a list of lists of
        # triples, one per line.
        linetriples, lines_last = renpy.config.text_layout(triples, width, self.style)
        
        # Now, we need to go through these lines, to generate the data
        # we need to render text.

        self.laidout = [ ] # W0201
        self.laidout_lineheights = [ ] # W0201
        self.laidout_linewidths = [ ] # W0201
        self.laidout_length = 0 # W0201
        self.laidout_start = 0 # W0201
        self.laidout_width = self.style.min_width # W0201
        self.laidout_height = 0 # W0201
        self.laidout_lines_last = lines_last # W0201
        
        # Add something to empty lines.
        for l in linetriples:
            if not l:
                l.append(('word', tsl[-1], ' '))

        justify = self.style.justify
                
        for l in linetriples:

            line = [ ]
            oldts = None
            cur = None
            
            for kind, ts, i in l:

                if kind == "start":
                    self.laidout_start = self.laidout_length
                    continue

                try:
                    self.laidout_length += len(i)
                except:
                    self.laidout_length += ts.length(i)
                    
                if ts is not oldts:
                    if oldts is not None:
                        line.append((oldts, cur))

                    oldts = ts
                    cur = i
                else:
                    cur += i

                if justify and kind == "space":
                    if cur:
                        line.append((oldts, cur))
                        cur = ""
                    line.append((SpacerStyle(), ""))
                    
            if oldts:
                line.append((oldts, cur))
                
            if renpy.config.rtl:

                rtl_line = [ ]
                
                # RTL direction.
                line_direction = ON

                for ts, i in line:
                    if isinstance(ts, TextStyle):
                        i, line_direction = log2vis(i, line_direction)

                    rtl_line.append((ts, i))

                if line_direction == RTL or line_direction == WRTL:
                    rtl_line.reverse()

                line = rtl_line
                
            width = 0
            height = 0

            for ts, i in line:

                # This is a special case to handle mostly-blank lines introduced
                # by newlines.
                if len(line) == 1 and i == "":
                    i = " "

                w, h = ts.sizes(i)

                width += w
                height = max(height, h)

            self.laidout.append(line)
            self.laidout_linewidths.append(width)
            self.laidout_lineheights.append(height)
            self.laidout_width = max(width, self.laidout_width)
            self.laidout_height += height + max(self.style.line_spacing, 0)

            # For the newline.
            self.laidout_length += 1

    def render_pass(self, dest_render, dest_surface, xo, yo, color, black_color, user_colors, length, time, at, child_pos, add_focus, expand):
        """
        Renders the text at the offsets. Color is the base color,
        and user_colors controls if the user can override those colors.

        Returns True if all characters were rendered, or False if a
        length restriction stopped some from being rendered.
        """

        y = 0
        indent = self.style.first_indent
        rest_indent = self.style.rest_indent
        antialias = self.style.antialias
        line_spacing = self.style.line_spacing
        text_align = self.style.text_align
        justify = self.style.justify

        for line, line_height, line_width, last in zip(self.laidout, self.laidout_lineheights, self.laidout_linewidths, self.laidout_lines_last):
            if justify and not last:
                empty_space = (self.laidout_width - line_width - indent)
                x = indent
            else:
                empty_space = 0
                x = indent + text_align * (self.laidout_width - line_width)
                
            indent = rest_indent
                
            max_ascent = 0
            spacers = 0
                
            for ts, text in line:
                max_ascent = max(ts.get_ascent(), max_ascent)

                if isinstance(ts, SpacerStyle):
                    spacers += 1
                
            for ts, text in line:

                if isinstance(ts, SpacerStyle):
                    space = empty_space / spacers
                    x += space
                    empty_space -= space
                    spacers -= 1
                    continue
                    
                length -= ts.length(text)

                # Should we cache the rendered text?
                use_cache = True
                
                if length < 0:
                    use_cache = False
                    
                    if isinstance(text, (str, unicode)):
                        text = text[:length]
                    else:
                        return False

                surf, (sw, sh) = ts.render(text, antialias, color, black_color, user_colors, time, at, expand, use_cache)

                if expand:
                    (sw, sh) = ts.sizes(text)
                    
                actual_y = y + max_ascent - ts.get_ascent()

                if surf:
                    if isinstance(surf, renpy.display.render.Render):
                        dest_render.blit(surf, (x + xo, actual_y + yo))
                    else:
                        dest_surface.blit(surf, (x + xo, actual_y + yo))
                        
                if add_focus and ts.hyperlink is not None:
                    dest_render.add_focus(self, ts.hyperlink, x + xo, y + yo, sw, sh)

                if not isinstance(text, (str, unicode)):
                    child_pos.append((text, x + xo, actual_y + yo))
                
                x = x + sw

                if length <= 0:
                    return False

            length -= 1

            y = y + line_height + line_spacing

        return True

    def call_slow_done(self, st):
        """
        Called to call slow_done, and also to update slow_done_time.
        """

        self.slow = False
        
        if self.slow_done:
            self.slow_done()
            self.slow_done = None

        self.slow_done_time = st
            
    def render(self, width, height, st, at):

<<<<<<< HEAD
        import time
        start = time.time()
=======
        if self.slow_done and not self.slow:
            self.call_slow_done(st)
>>>>>>> 90b25d3e

        if self.slow:

            speed = self.style.slow_cps

            if self.slow_param:
                if speed is None:
                    speed = renpy.game.preferences.text_cps    

            if speed is True:
                speed = renpy.game.preferences.text_cps

            if speed:
                speed *= self.style.slow_cps_multiplier

        if renpy.game.less_updates:
            speed = None
                
        dslist = self.style.drop_shadow
        outlines = self.style.outlines
        
        if dslist is None:
            dslist = [ ]
        elif not isinstance(dslist, list):
            dslist = [ dslist ]

        mindsx = 0
        mindsy = 0
        maxdsx = 0
        maxdsy = 0

        for dsx, dsy in dslist:
            mindsx = min(mindsx, dsx)
            mindsy = min(mindsy, dsy)
            maxdsx = max(maxdsx, dsx)
            maxdsy = max(maxdsy, dsy)

        for expand, color, dsx, dsy in outlines:
            mindsx = min(mindsx, dsx - expand)
            mindsy = min(mindsy, dsy - expand)
            maxdsx = max(maxdsx, dsx + expand)
            maxdsy = max(maxdsy, dsy + expand)
            
        # minds{x,y} are negative (or 0), maxds{x,y} are positive (or 0).
            
        self.layout(width + mindsx - maxdsx, st)

        if renpy.config.debug_text_overflow:
            if self.laidout_width > width or self.laidout_height > height:
                if not self.reported_overflow:
                    self.reported_overflow = True
                    filename, line = renpy.exports.get_filename_line()
                    
                    renpy.display.to_log.write("")
                    renpy.display.to_log.write("File \"%s\", line %d, text overflow:", filename, line)
                    renpy.display.to_log.write("     Available: (%d, %d) Laid-out: (%d, %d)", width, height, self.laidout_width, self.laidout_height)
                    renpy.display.to_log.write("     Text: %r", self.text)\
                    
            
        if self.slow and speed:
            start = self.laidout_start
            length = start + int(st * speed)
        else:
            length = sys.maxint
            self.call_slow_done(st)
            
        final_width = self.laidout_width - mindsx + maxdsx + max(self.style.first_indent, self.style.rest_indent)
        final_height = self.laidout_height - mindsy + maxdsy

        rv = renpy.display.render.Render(final_width, final_height)
        surf = renpy.display.pgrender.surface((final_width, final_height), True)
        
        for dsxo, dsyo in dslist:
            self.render_pass(rv, surf, dsxo - mindsx, dsyo - mindsy, self.style.drop_shadow_color, self.style.drop_shadow_color, False, length, st, at, [ ], False, 0)

        for expand, color, dsxo, dsyo in outlines:
            self.render_pass(rv, surf, dsxo - mindsx - expand, dsyo - mindsy - expand, color, color, False, length, st, at, [ ], False, expand)
             
        self.child_pos = [ ]

        if self.render_pass(rv, surf, -mindsx, -mindsy, self.style.color, self.style.black_color, True, length, st, at, self.child_pos, True, 0):
            if self.slow:
                self.call_slow_done(st)

        tex = renpy.display.draw.load_texture(surf, transient=True)
        rv.blit(tex, (0, 0), index=0)
                
        if self.slow:
            renpy.display.render.redraw(self, 0)

        print "OLD", (time.time() - start) * 1000.0

        return rv

    def focus(self, default=False):
        self.laidout = None
        renpy.display.render.redraw(self, 0)

        hyperlink_focus = self.style.hyperlink_functions[2]

        if hyperlink_focus:
            return hyperlink_focus(self.laidout_hyperlinks[renpy.display.focus.argument])

    def unfocus(self, default=False):
        self.laidout = None
        renpy.display.render.redraw(self, 0)

        hyperlink_focus = self.style.hyperlink_functions[2]

        if hyperlink_focus:
            hyperlink_focus(None)
        

    
class ParameterizedText(object):
    """
    This can be used as an image. When used, this image is expected to
    have a single parameter, a string which is rendered as the image.
    """

    def __init__(self, style='default', **properties):
        self.style = style
        self.properties = properties

    def parameterize(self, name, parameters):

        if len(parameters) != 1:
            raise Exception("'%s' takes a single string parameter." %
                            ' '.join(name))

        param = parameters[0]
        string = renpy.python.py_eval(param)

        return Text(string, style=self.style, **self.properties)
        

    
# This checks the text tags in a string to be sure they are all matched, and
# properly nested. It returns an error message, or None if the line is okay.
def check_text_tags(s):
    tokens = renpy.config.text_tokenizer(s, None)

    tag_stack = [ ]

    for type, text in tokens:
        if type != "tag":
            continue

        # Strip off arguments for tags.
        if text.find('=') != -1:
            text = text[:text.find('=')]
        
        # Closing tag.
        if text and text[0] == '/':
            if not tag_stack:
                return "Close text tag '%s' does not match an open text tag." % text

            if tag_stack[-1] != text[1:]:
                return "Close text tag '%s' does not match open text tag '%s'." % (text, tag_stack[-1])

            tag_stack.pop()
            continue
                
        if text not in text_tags:
            return "Text tag '%s' is not known." % text
        
        if text_tags[text]:
            tag_stack.append(text)

    if tag_stack:
        return "One or more text tags were left open at the end of the string: " + ", ".join([ "'" + i + "'" for i in tag_stack])

    return None<|MERGE_RESOLUTION|>--- conflicted
+++ resolved
@@ -1285,13 +1285,11 @@
             
     def render(self, width, height, st, at):
 
-<<<<<<< HEAD
         import time
         start = time.time()
-=======
+
         if self.slow_done and not self.slow:
             self.call_slow_done(st)
->>>>>>> 90b25d3e
 
         if self.slow:
 
@@ -1403,7 +1401,6 @@
 
         if hyperlink_focus:
             hyperlink_focus(None)
-        
 
     
 class ParameterizedText(object):
