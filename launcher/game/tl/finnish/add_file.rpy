--- conflicted
+++ resolved
@@ -19,31 +19,27 @@
 
     # game/add_file.rpy:42
     old "# Ren'Py automatically loads all script files ending with .rpy. To use this\n# file, define a label and jump to it from another file.\n"
-<<<<<<< HEAD
-    new "# Ren'Py lataa automaattisesti kaikki scriptitiedostot, joilla on .rpy pääte. Käyttääksesi tätä\n# tiedostoa, luo label ja hyppää siihen toisesta tiedostosta.\n"
-=======
-    new "# Ren'Py lataa automaattisesti kaikki scriptitiedostot, joilla on .rpy pääte. Käyttääksesi tätä\n# tiedostoa, luo label ja hyppää siihen toisesta tiedostosta.\n"
-
-translate Finnish strings:
-
-    # game/add_file.rpy:28
-    old "FILENAME"
-    new "TIEDOSTONIMI"
-
-    # game/add_file.rpy:28
-    old "Enter the name of the script file to create."
-    new "Kirjoita skriptitiedoston nimi, jonka haluat luoda."
-
-    # game/add_file.rpy:31
-    old "The filename must have the .rpy extension."
-    new "Tiedostolla on oltava .rpy-tunniste."
-
-    # game/add_file.rpy:39
-    old "The file already exists."
-    new "Tämänniminen tiedosto on jo olemassa."
-
-    # game/add_file.rpy:42
-    old "# Ren'Py automatically loads all script files ending with .rpy. To use this\n# file, define a label and jump to it from another file.\n"
-    new "# Ren'Py lataa automaattisesti kaikki scriptitiedostot, joilla on .rpy pääte. Käyttääksesi tätä\n# tiedostoa, luo label ja hyppää siihen toisesta tiedostosta.\n"
-
->>>>>>> d7bce32e
+    new "# Ren'Py lataa automaattisesti kaikki scriptitiedostot, joilla on .rpy pääte. Käyttääksesi tätä\n# tiedostoa, luo label ja hyppää siihen toisesta tiedostosta.\n"
+
+translate Finnish strings:
+
+    # game/add_file.rpy:28
+    old "FILENAME"
+    new "TIEDOSTONIMI"
+
+    # game/add_file.rpy:28
+    old "Enter the name of the script file to create."
+    new "Kirjoita skriptitiedoston nimi, jonka haluat luoda."
+
+    # game/add_file.rpy:31
+    old "The filename must have the .rpy extension."
+    new "Tiedostolla on oltava .rpy-tunniste."
+
+    # game/add_file.rpy:39
+    old "The file already exists."
+    new "Tämänniminen tiedosto on jo olemassa."
+
+    # game/add_file.rpy:42
+    old "# Ren'Py automatically loads all script files ending with .rpy. To use this\n# file, define a label and jump to it from another file.\n"
+    new "# Ren'Py lataa automaattisesti kaikki scriptitiedostot, joilla on .rpy pääte. Käyttääksesi tätä\n# tiedostoa, luo label ja hyppää siihen toisesta tiedostosta.\n"
+